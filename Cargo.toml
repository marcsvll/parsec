--- conflicted
+++ resolved
@@ -15,11 +15,7 @@
 path = "src/bin/main.rs"
 
 [dependencies]
-<<<<<<< HEAD
 parsec-interface = { git = "https://github.com/parallaxsecond/parsec-interface-rs", branch = "can-do-crypto" }
-=======
-parsec-interface = { git = "https://github.com/parallaxsecond/parsec-interface-rs", rev = "e5b7f17ac192722befd37698a07a7eb4ffabd2a4" }
->>>>>>> 0adbbcad
 rand = { version = "0.8.3", features = ["small_rng"], optional = true }
 base64 = "0.13.0"
 uuid = "0.8.2"
