// Copyright 2020 Contributors to the Parsec project.
// SPDX-License-Identifier: Apache-2.0
#![allow(clippy::multiple_crate_versions)]
pub mod raw_request;
pub mod stress;

pub use raw_request::RawRequestClient;

pub use parsec_client::core::request_client::RequestClient;
pub use parsec_client::error;

use log::error;
use parsec_client::auth::Authentication;
use parsec_client::core::basic_client::BasicClient;
use parsec_client::core::interface::operations::can_do_crypto::CheckType;
use parsec_client::core::interface::operations::list_authenticators::AuthenticatorInfo;
use parsec_client::core::interface::operations::list_keys::KeyInfo;
use parsec_client::core::interface::operations::list_providers::ProviderInfo;
use parsec_client::core::interface::operations::psa_algorithm::{
    Aead, AeadWithDefaultLengthTag, Algorithm, AsymmetricEncryption, AsymmetricSignature, Hash,
    KeyAgreement, RawKeyAgreement,
};
use parsec_client::core::interface::operations::psa_key_attributes::{
    Attributes, EccFamily, Lifetime, Policy, Type, UsageFlags,
};
use parsec_client::core::interface::requests::{Opcode, ProviderId, ResponseStatus, Result};
use parsec_client::error::Error;
use std::collections::HashSet;

/// Client structure automatically choosing a provider and high-level operation functions.
#[derive(Debug)]
pub struct TestClient {
    basic_client: BasicClient,
    created_keys: Option<HashSet<(String, Option<String>, ProviderId)>>,
}

fn convert_error(err: Error) -> ResponseStatus {
    if let Error::Service(resp_status) = err {
        resp_status
    } else {
        panic!(
            "Expected to obtain a service error, but got a client error instead: {:?}",
            err
        );
    }
}

impl TestClient {
    /// Creates a TestClient instance.
    pub fn new() -> TestClient {
        // As this method is called in test, it will be called more than once per application.
        #[allow(unused_must_use)]
        {
            env_logger::try_init();
        }

        TestClient {
            basic_client: BasicClient::new(Some(String::from("root"))).unwrap(),
            created_keys: Some(HashSet::new()),
        }
    }

    pub fn is_operation_supported(&mut self, op: Opcode) -> bool {
        self.list_opcodes(self.provider()).unwrap().contains(&op)
    }

    /// Manually set the provider to execute the requests.
    pub fn set_provider(&mut self, provider: ProviderId) {
        self.basic_client.set_implicit_provider(provider);
    }

    /// Get client provider
    pub fn provider(&self) -> ProviderId {
        self.basic_client.implicit_provider()
    }

    /// Set the client default authentication method
    ///
    /// `auth` will get ignored if the default authenticator is not the Direct one.
    pub fn set_default_auth(&mut self, auth: Option<String>) {
        self.basic_client.set_default_auth(auth).unwrap();
    }

    /// Get client application name if using direct authentication
    pub fn get_direct_auth(&self) -> Option<String> {
        if let Authentication::Direct(app_name) = self.basic_client.auth_data() {
            Some(app_name)
        } else {
            None
        }
    }

    /// By default the `TestClient` instance will destroy the keys it created when it is dropped,
    /// unless this function is called.
    pub fn do_not_destroy_keys(&mut self) {
        let _ = self.created_keys.take();
    }

    /// Creates a key with specific attributes.
    pub fn generate_key(&mut self, key_name: String, attributes: Attributes) -> Result<()> {
        self.basic_client
            .psa_generate_key(&key_name.clone(), attributes)
            .map_err(convert_error)?;

        let provider = self.provider();
        let auth = self.get_direct_auth();

        if let Some(ref mut created_keys) = self.created_keys {
            let _ = created_keys.insert((key_name, auth, provider));
        }

        Ok(())
    }

    /// Generates `nbytes` worth of random bytes.
    pub fn generate_bytes(&mut self, nbytes: usize) -> Result<Vec<u8>> {
        let random_bytes = self
            .basic_client
            .psa_generate_random(nbytes)
            .map_err(convert_error)?;

        Ok(random_bytes)
    }

    /// Generate a 1024 bits RSA key pair.
    /// The key can only be used for signing/verifying with the RSA PKCS 1v15 signing algorithm with SHA-256 and exporting its public part.
    pub fn generate_rsa_sign_key(&mut self, key_name: String) -> Result<()> {
        let mut usage_flags: UsageFlags = Default::default();
        let _ = usage_flags
            .set_sign_hash()
            .set_verify_hash()
            .set_sign_message()
            .set_verify_message();
        self.generate_key(
            key_name,
            Attributes {
                lifetime: Lifetime::Persistent,
                key_type: Type::RsaKeyPair,
                bits: 1024,
                policy: Policy {
                    usage_flags,
                    permitted_algorithms: Algorithm::AsymmetricSignature(
                        AsymmetricSignature::RsaPkcs1v15Sign {
                            hash_alg: Hash::Sha256.into(),
                        },
                    ),
                },
            },
        )
    }

    pub fn generate_long_rsa_sign_key(&mut self, key_name: String) -> Result<()> {
        let mut usage_flags: UsageFlags = Default::default();
        let _ = usage_flags
            .set_sign_hash()
            .set_verify_hash()
            .set_sign_message()
            .set_verify_message();
        self.generate_key(
            key_name,
            Attributes {
                lifetime: Lifetime::Persistent,
                key_type: Type::RsaKeyPair,
                bits: 2048,
                policy: Policy {
                    usage_flags,
                    permitted_algorithms: Algorithm::AsymmetricSignature(
                        AsymmetricSignature::RsaPkcs1v15Sign {
                            hash_alg: Hash::Sha256.into(),
                        },
                    ),
                },
            },
        )
    }

    pub fn generate_rsa_encryption_keys_rsapkcs1v15crypt(
        &mut self,
        key_name: String,
    ) -> Result<()> {
        let mut usage_flags: UsageFlags = Default::default();
        let _ = usage_flags.set_encrypt().set_decrypt();
        self.generate_key(
            key_name,
            Attributes {
                lifetime: Lifetime::Persistent,
                key_type: Type::RsaKeyPair,
                bits: 1024,
                policy: Policy {
                    usage_flags,
                    permitted_algorithms: AsymmetricEncryption::RsaPkcs1v15Crypt.into(),
                },
            },
        )
    }

    pub fn generate_aes_keys_ccm(&mut self, key_name: String) -> Result<()> {
        let mut usage_flags: UsageFlags = Default::default();
        let _ = usage_flags.set_encrypt().set_decrypt();
        self.generate_key(
            key_name,
            Attributes {
                lifetime: Lifetime::Persistent,
                key_type: Type::Aes,
                bits: 192,
                policy: Policy {
                    usage_flags,
                    permitted_algorithms: Aead::AeadWithDefaultLengthTag(
                        AeadWithDefaultLengthTag::Ccm,
                    )
                    .into(),
                },
            },
        )
    }

    pub fn generate_rsa_encryption_keys_rsaoaep_sha256(&mut self, key_name: String) -> Result<()> {
        let mut usage_flags: UsageFlags = Default::default();
        let _ = usage_flags.set_encrypt().set_decrypt();
        self.generate_key(
            key_name,
            Attributes {
                lifetime: Lifetime::Persistent,
                key_type: Type::RsaKeyPair,
                bits: 1024,
                policy: Policy {
                    usage_flags,
                    permitted_algorithms: AsymmetricEncryption::RsaOaep {
                        hash_alg: Hash::Sha256,
                    }
                    .into(),
                },
            },
        )
    }

    #[allow(deprecated)]
    pub fn generate_rsa_encryption_keys_rsaoaep_sha1(&mut self, key_name: String) -> Result<()> {
        let mut usage_flags: UsageFlags = Default::default();
        let _ = usage_flags.set_encrypt().set_decrypt();
        self.generate_key(
            key_name,
            Attributes {
                lifetime: Lifetime::Persistent,
                key_type: Type::RsaKeyPair,
                bits: 1024,
                policy: Policy {
                    usage_flags,
                    permitted_algorithms: AsymmetricEncryption::RsaOaep {
                        hash_alg: Hash::Sha1,
                    }
                    .into(),
                },
            },
        )
    }

    pub fn generate_ecc_key_pair_secpk1_deterministic_ecdsa_sha256(
        &mut self,
        key_name: String,
    ) -> Result<()> {
        let mut usage_flags: UsageFlags = Default::default();
        let _ = usage_flags
            .set_sign_hash()
            .set_verify_hash()
            .set_sign_message();
        self.generate_key(
            key_name,
            Attributes {
                lifetime: Lifetime::Persistent,
                key_type: Type::EccKeyPair {
                    curve_family: EccFamily::SecpK1,
                },
                bits: 256,
                policy: Policy {
                    usage_flags,
                    permitted_algorithms: AsymmetricSignature::DeterministicEcdsa {
                        hash_alg: Hash::Sha256.into(),
                    }
                    .into(),
                },
            },
        )
    }

    pub fn generate_ecc_key_pair_secpr1_ecdsa_sha256(&mut self, key_name: String) -> Result<()> {
        let mut usage_flags: UsageFlags = Default::default();
        let _ = usage_flags
            .set_sign_hash()
            .set_verify_hash()
            .set_sign_message()
            .set_verify_message();
        self.generate_key(
            key_name,
            Attributes {
                lifetime: Lifetime::Persistent,
                key_type: Type::EccKeyPair {
                    curve_family: EccFamily::SecpR1,
                },
                bits: 256,
                policy: Policy {
                    usage_flags,
                    permitted_algorithms: AsymmetricSignature::Ecdsa {
                        hash_alg: Hash::Sha256.into(),
                    }
                    .into(),
                },
            },
        )
    }

    /// Generate ECC key pair with secp R1 curve family.
    /// The key can only be used for key agreement with Ecdh algorithm.
    pub fn generate_ecc_pair_secp_r1_key(&mut self, key_name: String) -> Result<()> {
        let mut usage_flags: UsageFlags = Default::default();
        let _ = usage_flags.set_derive();
        let attributes = Attributes {
            key_type: Type::EccKeyPair {
                curve_family: EccFamily::SecpR1,
            },
            bits: 256,
            lifetime: Lifetime::Volatile,
            policy: Policy {
                usage_flags,
                permitted_algorithms: KeyAgreement::Raw(RawKeyAgreement::Ecdh).into(),
            },
        };
        self.generate_key(key_name, attributes)
    }

    /// Imports and creates a key with specific attributes.
    pub fn import_key(
        &mut self,
        key_name: String,
        attributes: Attributes,
        data: Vec<u8>,
    ) -> Result<()> {
        self.basic_client
            .psa_import_key(&key_name.clone(), &data, attributes)
            .map_err(convert_error)?;

        let provider = self.provider();
        let auth = self.get_direct_auth();

        if let Some(ref mut created_keys) = self.created_keys {
            let _ = created_keys.insert((key_name, auth, provider));
        }

        Ok(())
    }

    /// Import a 1024 bit RSA key pair
    /// The key pair can only be used for encryption and decryption with RSA PKCS 1v15
    pub fn import_rsa_key_pair_for_encryption(
        &mut self,
        key_name: String,
        data: Vec<u8>,
    ) -> Result<()> {
        let mut usage_flags: UsageFlags = Default::default();
        let _ = usage_flags.set_encrypt().set_decrypt();
        self.import_key(
            key_name,
            Attributes {
                lifetime: Lifetime::Persistent,
                key_type: Type::RsaKeyPair,
                bits: 1024,
                policy: Policy {
                    usage_flags,
                    permitted_algorithms: AsymmetricEncryption::RsaPkcs1v15Crypt.into(),
                },
            },
            data,
        )
    }

    pub fn import_rsa_public_key_for_encryption(
        &mut self,
        key_name: String,
        data: Vec<u8>,
    ) -> Result<()> {
        let mut usage_flags: UsageFlags = Default::default();
        let _ = usage_flags.set_encrypt().set_decrypt().set_verify_message();
        self.import_key(
            key_name,
            Attributes {
                lifetime: Lifetime::Persistent,
                key_type: Type::RsaPublicKey,
                bits: 1024,
                policy: Policy {
                    usage_flags,
                    permitted_algorithms: AsymmetricEncryption::RsaPkcs1v15Crypt.into(),
                },
            },
            data,
        )
    }

    /// Import a 1024 bit RSA public key.
    /// The key can only be used for verifying with the RSA PKCS 1v15 signing algorithm with SHA-256.
    pub fn import_rsa_public_key(&mut self, key_name: String, data: Vec<u8>) -> Result<()> {
        let mut usage_flags: UsageFlags = Default::default();
        let _ = usage_flags.set_verify_hash().set_verify_message();
        self.import_key(
            key_name,
            Attributes {
                lifetime: Lifetime::Persistent,
                key_type: Type::RsaPublicKey,
                bits: 1024,
                policy: Policy {
                    usage_flags,
                    permitted_algorithms: Algorithm::AsymmetricSignature(
                        AsymmetricSignature::RsaPkcs1v15Sign {
                            hash_alg: Hash::Sha256.into(),
                        },
                    ),
                },
            },
            data,
        )
    }

    /// Import an AES key.
    /// The key can only be used for AEAD encryption and decryption with the CCM algorithm
    pub fn import_aes_key(&mut self, key_name: String, data: Vec<u8>) -> Result<()> {
        let mut usage_flags: UsageFlags = Default::default();
        let _ = usage_flags.set_encrypt().set_decrypt();
        self.import_key(
            key_name,
            Attributes {
                lifetime: Lifetime::Persistent,
                key_type: Type::Aes,
                bits: 0,
                policy: Policy {
                    usage_flags,
                    permitted_algorithms: Aead::AeadWithDefaultLengthTag(
                        AeadWithDefaultLengthTag::Ccm,
                    )
                    .into(),
                },
            },
            data,
        )
    }

    /// Import ECC key pair with secp R1 curve family.
    /// The key can only be used for key agreement with Ecdh algorithm.
    pub fn import_ecc_pair_secp_r1_key(&mut self, key_name: String, data: Vec<u8>) -> Result<()> {
        let mut usage_flags: UsageFlags = Default::default();
        let _ = usage_flags.set_derive();
        let attributes = Attributes {
            key_type: Type::EccKeyPair {
                curve_family: EccFamily::SecpR1,
            },
            bits: 256,
            lifetime: Lifetime::Volatile,
            policy: Policy {
                usage_flags,
                permitted_algorithms: KeyAgreement::Raw(RawKeyAgreement::Ecdh).into(),
            },
        };
        self.import_key(key_name, attributes, data)
    }

    /// Import ECC key pair with Brainpool PR1 curve family..
    /// The key can only be used for key agreement with Ecdh algorithm.
    pub fn import_ecc_pair_brainpoolpr1_key(
        &mut self,
        key_name: String,
        data: Vec<u8>,
    ) -> Result<()> {
        let mut usage_flags: UsageFlags = Default::default();
        let _ = usage_flags.set_derive();
        let attributes = Attributes {
            key_type: Type::EccKeyPair {
                curve_family: EccFamily::BrainpoolPR1,
            },
            bits: 0,
            lifetime: Lifetime::Volatile,
            policy: Policy {
                usage_flags,
                permitted_algorithms: KeyAgreement::Raw(RawKeyAgreement::Ecdh).into(),
            },
        };
        self.import_key(key_name, attributes, data)
    }

    /// Import a 256 bit ECC public key.
    /// The key can only be used for verifying with the Ecdsa signing algorithm with SHA-256.
    pub fn import_ecc_public_secp_r1_ecdsa_sha256_key(
        &mut self,
        key_name: String,
        data: Vec<u8>,
    ) -> Result<()> {
        let mut usage_flags: UsageFlags = Default::default();
        let _ = usage_flags.set_verify_hash().set_verify_message();
        self.import_key(
            key_name,
            Attributes {
                lifetime: Lifetime::Persistent,
                key_type: Type::EccPublicKey {
                    curve_family: EccFamily::SecpR1,
                },
                bits: 256,
                policy: Policy {
                    usage_flags,
                    permitted_algorithms: AsymmetricSignature::Ecdsa {
                        hash_alg: Hash::Sha256.into(),
                    }
                    .into(),
                },
            },
            data,
        )
    }

    pub fn import_ecc_key_pair_secpr1_ecdsa_sha256(
        &mut self,
        key_name: String,
        data: Vec<u8>,
    ) -> Result<()> {
        let mut usage_flags: UsageFlags = Default::default();
        let _ = usage_flags
            .set_sign_hash()
            .set_sign_message()
            .set_verify_hash()
            .set_verify_message();
        self.import_key(
            key_name,
            Attributes {
                lifetime: Lifetime::Persistent,
                key_type: Type::EccKeyPair {
                    curve_family: EccFamily::SecpR1,
                },
                bits: 256,
                policy: Policy {
                    usage_flags,
                    permitted_algorithms: AsymmetricSignature::Ecdsa {
                        hash_alg: Hash::Sha256.into(),
                    }
                    .into(),
                },
            },
            data,
        )
    }

    /// Exports a key
    pub fn export_key(&mut self, key_name: String) -> Result<Vec<u8>> {
        self.basic_client
            .psa_export_key(&key_name)
            .map_err(convert_error)
    }

    /// Exports a public key.
    pub fn export_public_key(&mut self, key_name: String) -> Result<Vec<u8>> {
        self.basic_client
            .psa_export_public_key(&key_name)
            .map_err(convert_error)
    }

    /// Destroys a key.
    pub fn destroy_key(&mut self, key_name: String) -> Result<()> {
        self.basic_client
            .psa_destroy_key(&key_name.clone())
            .map_err(convert_error)?;

        let provider = self.provider();
        let auth = self.get_direct_auth();

        if let Some(ref mut created_keys) = self.created_keys {
            let _ = created_keys.remove(&(key_name, auth, provider));
        }

        Ok(())
    }

    /// Signs a short digest with a key.
    pub fn sign(
        &mut self,
        key_name: String,
        alg: AsymmetricSignature,
        hash: Vec<u8>,
    ) -> Result<Vec<u8>> {
        self.basic_client
            .psa_sign_hash(&key_name, &hash, alg)
            .map_err(convert_error)
    }

    /// Signs a short digest with an RSA key.
    pub fn sign_with_rsa_sha256(&mut self, key_name: String, hash: Vec<u8>) -> Result<Vec<u8>> {
        self.sign(
            key_name,
            AsymmetricSignature::RsaPkcs1v15Sign {
                hash_alg: Hash::Sha256.into(),
            },
            hash,
        )
    }

    /// Signs a short digest with an ECDSA key.
    pub fn sign_with_ecdsa_sha256(&mut self, key_name: String, hash: Vec<u8>) -> Result<Vec<u8>> {
        self.sign(
            key_name,
            AsymmetricSignature::Ecdsa {
                hash_alg: Hash::Sha256.into(),
            },
            hash,
        )
    }

    /// Verifies a hash signature.
    pub fn verify(
        &mut self,
        key_name: String,
        alg: AsymmetricSignature,
        hash: Vec<u8>,
        signature: Vec<u8>,
    ) -> Result<()> {
        self.basic_client
            .psa_verify_hash(&key_name, &hash, alg, &signature)
            .map_err(convert_error)
    }

    /// Verifies a hash signature made with an RSA key.
    pub fn verify_with_rsa_sha256(
        &mut self,
        key_name: String,
        hash: Vec<u8>,
        signature: Vec<u8>,
    ) -> Result<()> {
        self.verify(
            key_name,
            AsymmetricSignature::RsaPkcs1v15Sign {
                hash_alg: Hash::Sha256.into(),
            },
            hash,
            signature,
        )
    }

    /// Verifies a hash signature made with an ECDSA key.
    pub fn verify_with_ecdsa_sha256(
        &mut self,
        key_name: String,
        hash: Vec<u8>,
        signature: Vec<u8>,
    ) -> Result<()> {
        self.verify(
            key_name,
            AsymmetricSignature::Ecdsa {
                hash_alg: Hash::Sha256.into(),
            },
            hash,
            signature,
        )
    }

    /// Signs a message with a key.
    pub fn sign_msg(
        &mut self,
        key_name: String,
        alg: AsymmetricSignature,
        msg: Vec<u8>,
    ) -> Result<Vec<u8>> {
        self.basic_client
            .psa_sign_message(&key_name, &msg, alg)
            .map_err(convert_error)
    }

    /// Signs a message with an ECDSA key.
    pub fn sign_msg_with_ecdsa_sha256(
        &mut self,
        key_name: String,
        msg: Vec<u8>,
    ) -> Result<Vec<u8>> {
        self.sign_msg(
            key_name,
            AsymmetricSignature::Ecdsa {
                hash_alg: Hash::Sha256.into(),
            },
            msg,
        )
    }

    /// Verifies a message signature.
    pub fn verify_msg(
        &mut self,
        key_name: String,
        alg: AsymmetricSignature,
        msg: Vec<u8>,
        signature: Vec<u8>,
    ) -> Result<()> {
        self.basic_client
            .psa_verify_message(&key_name, &msg, alg, &signature)
            .map_err(convert_error)
    }

    /// Verifies a message signature made with an ECDSA key and SHA256 hash.
    pub fn verify_msg_with_ecdsa_sha256(
        &mut self,
        key_name: String,
        msg: Vec<u8>,
        signature: Vec<u8>,
    ) -> Result<()> {
        self.verify_msg(
            key_name,
            AsymmetricSignature::Ecdsa {
                hash_alg: Hash::Sha256.into(),
            },
            msg,
            signature,
        )
    }

    pub fn asymmetric_encrypt_message_with_rsapkcs1v15(
        &mut self,
        key_name: String,
        plaintext: Vec<u8>,
    ) -> Result<Vec<u8>> {
        self.asymmetric_encrypt_message(
            key_name,
            AsymmetricEncryption::RsaPkcs1v15Crypt,
            &plaintext,
            None,
        )
    }

    pub fn asymmetric_decrypt_message_with_rsapkcs1v15(
        &mut self,
        key_name: String,
        ciphertext: Vec<u8>,
    ) -> Result<Vec<u8>> {
        self.asymmetric_decrypt_message(
            key_name,
            AsymmetricEncryption::RsaPkcs1v15Crypt,
            &ciphertext,
            None,
        )
    }

    pub fn asymmetric_encrypt_message_with_rsaoaep_sha256(
        &mut self,
        key_name: String,
        plaintext: Vec<u8>,
        salt: Vec<u8>,
    ) -> Result<Vec<u8>> {
        self.asymmetric_encrypt_message(
            key_name,
            AsymmetricEncryption::RsaOaep {
                hash_alg: Hash::Sha256,
            },
            &plaintext,
            Some(&salt),
        )
    }

    pub fn asymmetric_decrypt_message_with_rsaoaep_sha256(
        &mut self,
        key_name: String,
        ciphertext: Vec<u8>,
        salt: Vec<u8>,
    ) -> Result<Vec<u8>> {
        self.asymmetric_decrypt_message(
            key_name,
            AsymmetricEncryption::RsaOaep {
                hash_alg: Hash::Sha256,
            },
            &ciphertext,
            Some(&salt),
        )
    }

    #[allow(deprecated)]
    pub fn asymmetric_encrypt_message_with_rsaoaep_sha1(
        &mut self,
        key_name: String,
        plaintext: Vec<u8>,
        salt: Vec<u8>,
    ) -> Result<Vec<u8>> {
        self.asymmetric_encrypt_message(
            key_name,
            AsymmetricEncryption::RsaOaep {
                hash_alg: Hash::Sha1,
            },
            &plaintext,
            Some(&salt),
        )
    }

    #[allow(deprecated)]
    pub fn asymmetric_decrypt_message_with_rsaoaep_sha1(
        &mut self,
        key_name: String,
        ciphertext: Vec<u8>,
        salt: Vec<u8>,
    ) -> Result<Vec<u8>> {
        self.asymmetric_decrypt_message(
            key_name,
            AsymmetricEncryption::RsaOaep {
                hash_alg: Hash::Sha1,
            },
            &ciphertext,
            Some(&salt),
        )
    }

    pub fn asymmetric_encrypt_message(
        &mut self,
        key_name: String,
        encryption_alg: AsymmetricEncryption,
        plaintext: &[u8],
        salt: Option<&[u8]>,
    ) -> Result<Vec<u8>> {
        self.basic_client
<<<<<<< HEAD
            .psa_asymmetric_encrypt(&key_name, encryption_alg, &plaintext, salt)
=======
            .psa_asymmetric_encrypt(key_name, encryption_alg, plaintext, salt)
>>>>>>> 0adbbcad
            .map_err(convert_error)
    }

    pub fn asymmetric_decrypt_message(
        &mut self,
        key_name: String,
        encryption_alg: AsymmetricEncryption,
        ciphertext: &[u8],
        salt: Option<&[u8]>,
    ) -> Result<Vec<u8>> {
        self.basic_client
<<<<<<< HEAD
            .psa_asymmetric_decrypt(&key_name, encryption_alg, &ciphertext, salt)
=======
            .psa_asymmetric_decrypt(key_name, encryption_alg, ciphertext, salt)
>>>>>>> 0adbbcad
            .map_err(convert_error)
    }

    pub fn aead_encrypt_message(
        &mut self,
        key_name: String,
        encryption_alg: Aead,
        nonce: &[u8],
        additional_data: &[u8],
        plaintext: &[u8],
    ) -> Result<Vec<u8>> {
        self.basic_client
            .psa_aead_encrypt(&key_name, encryption_alg, nonce, additional_data, plaintext)
            .map_err(convert_error)
    }

    pub fn aead_decrypt_message(
        &mut self,
        key_name: String,
        encryption_alg: Aead,
        nonce: &[u8],
        additional_data: &[u8],
        ciphertext: &[u8],
    ) -> Result<Vec<u8>> {
        self.basic_client
            .psa_aead_decrypt(&key_name, encryption_alg, nonce, additional_data, ciphertext)
            .map_err(convert_error)
    }

    pub fn hash_compute(&mut self, alg: Hash, input: &[u8]) -> Result<Vec<u8>> {
        self.basic_client
            .psa_hash_compute(alg, input)
            .map_err(convert_error)
    }

    pub fn hash_compare(&mut self, alg: Hash, input: &[u8], hash: &[u8]) -> Result<()> {
        self.basic_client
            .psa_hash_compare(alg, input, hash)
            .map_err(convert_error)
    }

    pub fn raw_key_agreement(
        &mut self,
        alg: RawKeyAgreement,
        private_key: String,
        peer_key: &[u8],
    ) -> Result<Vec<u8>> {
        self.basic_client
            .psa_raw_key_agreement(alg, &private_key, peer_key)
            .map_err(convert_error)
    }

    /// Lists the provider available for the Parsec service.
    pub fn list_providers(&mut self) -> Result<Vec<ProviderInfo>> {
        self.basic_client.list_providers().map_err(convert_error)
    }

    /// Lists the authenticators available for the Parsec service.
    pub fn list_authenticators(&mut self) -> Result<Vec<AuthenticatorInfo>> {
        self.basic_client
            .list_authenticators()
            .map_err(convert_error)
    }

    /// Lists the opcodes available for one provider to execute.
    pub fn list_opcodes(&mut self, provider_id: ProviderId) -> Result<HashSet<Opcode>> {
        self.basic_client
            .list_opcodes(provider_id)
            .map_err(convert_error)
    }

    /// Lists the keys created.
    pub fn list_keys(&mut self) -> Result<Vec<KeyInfo>> {
        self.basic_client.list_keys().map_err(convert_error)
    }

    /// Lists the clients.
    pub fn list_clients(&mut self) -> Result<Vec<String>> {
        self.basic_client.list_clients().map_err(convert_error)
    }

    /// Delete a client.
    pub fn delete_client(&mut self, client: String) -> Result<()> {
        self.basic_client
            .delete_client(&client)
            .map_err(convert_error)
    }

    /// Executes a ping operation.
    pub fn ping(&mut self) -> Result<(u8, u8)> {
        self.basic_client.ping().map_err(convert_error)
    }

    ///Executes the CanDoCrypto operation.
    pub fn can_do_crypto(&self, check_type: CheckType, attributes: Attributes) -> Result<()> {
        self.basic_client
            .can_do_crypto(check_type, attributes)
            .map_err(convert_error)
    }
}

impl Default for TestClient {
    fn default() -> Self {
        TestClient::new()
    }
}

impl Drop for TestClient {
    fn drop(&mut self) {
        if let Some(ref mut created_keys) = self.created_keys {
            for (key_name, auth, provider) in created_keys.clone().iter() {
                self.set_provider(*provider);
                self.set_default_auth(auth.clone());
                if self.destroy_key(key_name.clone()).is_err() {
                    error!("Failed to destroy key '{}'", key_name);
                }
            }
        }
    }
}<|MERGE_RESOLUTION|>--- conflicted
+++ resolved
@@ -812,11 +812,7 @@
         salt: Option<&[u8]>,
     ) -> Result<Vec<u8>> {
         self.basic_client
-<<<<<<< HEAD
-            .psa_asymmetric_encrypt(&key_name, encryption_alg, &plaintext, salt)
-=======
             .psa_asymmetric_encrypt(key_name, encryption_alg, plaintext, salt)
->>>>>>> 0adbbcad
             .map_err(convert_error)
     }
 
@@ -828,11 +824,7 @@
         salt: Option<&[u8]>,
     ) -> Result<Vec<u8>> {
         self.basic_client
-<<<<<<< HEAD
-            .psa_asymmetric_decrypt(&key_name, encryption_alg, &ciphertext, salt)
-=======
             .psa_asymmetric_decrypt(key_name, encryption_alg, ciphertext, salt)
->>>>>>> 0adbbcad
             .map_err(convert_error)
     }
 
