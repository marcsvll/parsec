// Copyright 2019 Contributors to the Parsec project.
// SPDX-License-Identifier: Apache-2.0
#![allow(unused_imports, unused)]
use e2e_tests::TestClient;
use parsec_client::core::interface::operations::psa_algorithm::*;
use parsec_client::core::interface::operations::psa_key_attributes::*;
use parsec_client::core::interface::requests::Opcode;
use parsec_client::core::interface::requests::ResponseStatus;
use parsec_client::core::interface::requests::Result;
use picky_asn1::wrapper::IntegerAsn1;
use picky_asn1_x509::RsaPublicKey;

const KEY_DATA: [u8; 140] = [
    48, 129, 137, 2, 129, 129, 0, 153, 165, 220, 135, 89, 101, 254, 229, 28, 33, 138, 247, 20, 102,
    253, 217, 247, 246, 142, 107, 51, 40, 179, 149, 45, 117, 254, 236, 161, 109, 16, 81, 135, 72,
    112, 132, 150, 175, 128, 173, 182, 122, 227, 214, 196, 130, 54, 239, 93, 5, 203, 185, 233, 61,
    159, 156, 7, 161, 87, 48, 234, 105, 161, 108, 215, 211, 150, 168, 156, 212, 6, 63, 81, 24, 101,
    72, 160, 97, 243, 142, 86, 10, 160, 122, 8, 228, 178, 252, 35, 209, 222, 228, 16, 143, 99, 143,
    146, 241, 186, 187, 22, 209, 86, 141, 24, 159, 12, 146, 44, 111, 254, 183, 54, 229, 109, 28,
    39, 22, 141, 173, 85, 26, 58, 9, 128, 27, 57, 131, 2, 3, 1, 0, 1,
];

const KEY_PAIR_DATA: [u8; 609] = [
    0x30, 0x82, 0x02, 0x5D, 0x02, 0x01, 0x00, 0x02, 0x81, 0x81, 0x00, 0xC7, 0xDF, 0x1D, 0x9B, 0x29,
    0xBA, 0x60, 0x1B, 0x1C, 0x65, 0x2C, 0xB8, 0xEF, 0x7F, 0x8E, 0x2C, 0x01, 0x8A, 0x9B, 0xE9, 0x6B,
    0xFC, 0x5D, 0xF6, 0x8D, 0x0F, 0x4E, 0x72, 0xC0, 0xD1, 0xB7, 0x65, 0xE6, 0x67, 0x80, 0x98, 0x55,
    0xFF, 0xF0, 0x15, 0x28, 0xCC, 0x19, 0x59, 0x92, 0xEC, 0x06, 0x34, 0x03, 0x3B, 0x37, 0x0D, 0x3D,
    0xF0, 0x10, 0xD2, 0x61, 0x74, 0x4D, 0xB9, 0x84, 0x64, 0x88, 0x4C, 0x51, 0x71, 0x92, 0x3D, 0xD9,
    0x2D, 0x20, 0x06, 0xE6, 0x53, 0x66, 0x47, 0x88, 0x2A, 0x70, 0xB8, 0xD9, 0x2E, 0x71, 0x73, 0x06,
    0x75, 0x61, 0x18, 0xF8, 0x1C, 0xB5, 0xA6, 0xE5, 0x9C, 0x78, 0xF7, 0xFD, 0x7D, 0xCC, 0x85, 0x4A,
    0xC9, 0x21, 0xE0, 0x4E, 0x3C, 0x8E, 0x4F, 0x00, 0xDD, 0xD5, 0xA8, 0xAA, 0x0E, 0x79, 0x07, 0x24,
    0x25, 0x60, 0x75, 0x12, 0x18, 0x60, 0x0A, 0xD5, 0x07, 0xAE, 0x63, 0x02, 0x03, 0x01, 0x00, 0x01,
    0x02, 0x81, 0x81, 0x00, 0x9E, 0xC9, 0xD1, 0x19, 0x8E, 0x63, 0x35, 0x2B, 0x14, 0xBA, 0x04, 0x77,
    0xC0, 0x3E, 0x14, 0x53, 0x3D, 0xBE, 0x42, 0xF3, 0x85, 0x08, 0xF0, 0x15, 0x8A, 0x27, 0x98, 0xE9,
    0x6D, 0xEA, 0xAE, 0xCB, 0x53, 0xEA, 0xF2, 0xAD, 0x13, 0xD5, 0xCB, 0x84, 0xE3, 0xEE, 0x92, 0x4D,
    0x29, 0x7E, 0x3D, 0xC7, 0x60, 0xB1, 0xD0, 0xA0, 0xC2, 0x8E, 0x50, 0xAE, 0xF3, 0x21, 0x95, 0x06,
    0x47, 0xFA, 0x1E, 0x95, 0x29, 0x72, 0xB7, 0xED, 0x8D, 0x63, 0x61, 0x42, 0x45, 0x14, 0xD1, 0x8A,
    0xD3, 0x1A, 0xE0, 0xDC, 0x03, 0x02, 0xD7, 0x39, 0x4B, 0x42, 0x7F, 0x31, 0xAD, 0x4B, 0xD3, 0xE1,
    0x14, 0x42, 0xF6, 0x26, 0x48, 0xC4, 0x61, 0xE1, 0x69, 0x02, 0xD5, 0xCB, 0x83, 0x34, 0xDD, 0xD5,
    0x3D, 0x85, 0x48, 0x11, 0x95, 0x64, 0x30, 0x53, 0xA8, 0x2F, 0x8D, 0x35, 0xED, 0x6A, 0xF8, 0x06,
    0x7C, 0x94, 0x08, 0xC1, 0x02, 0x41, 0x00, 0xFD, 0x95, 0x7D, 0xCB, 0xBE, 0x88, 0x4A, 0x8E, 0x4A,
    0xDD, 0xEC, 0xBC, 0x5D, 0x9F, 0x4B, 0x97, 0xC9, 0x5D, 0x86, 0x3C, 0x98, 0x84, 0xA0, 0x87, 0x9C,
    0x91, 0x71, 0x54, 0x1F, 0x3F, 0xB0, 0x91, 0x81, 0x9B, 0x1D, 0xB2, 0xD3, 0x4C, 0x79, 0x45, 0x59,
    0x78, 0x80, 0x18, 0xE4, 0x68, 0x0F, 0xCE, 0xE6, 0x48, 0x42, 0x24, 0x38, 0x5F, 0xC8, 0x7E, 0xEA,
    0x70, 0xFF, 0x68, 0xA7, 0xE9, 0x0D, 0xB1, 0x02, 0x41, 0x00, 0xC9, 0xC6, 0x9D, 0xB3, 0xEA, 0x14,
    0xA3, 0xB9, 0x6B, 0x58, 0xE2, 0x9E, 0x40, 0x0A, 0x99, 0x75, 0x05, 0xB6, 0x74, 0x8A, 0x08, 0x70,
    0x34, 0x47, 0x9F, 0x4F, 0x6E, 0xDB, 0xFE, 0x44, 0x43, 0xF4, 0x4C, 0xF7, 0x3B, 0x6A, 0x48, 0xD0,
    0xAC, 0x6D, 0xCB, 0x83, 0x00, 0x2B, 0x19, 0xC3, 0x57, 0xC7, 0x31, 0x0C, 0x12, 0xFE, 0x88, 0x0A,
    0xEA, 0x04, 0x2A, 0x2F, 0xBE, 0x66, 0x76, 0x95, 0x9E, 0x53, 0x02, 0x40, 0x0A, 0x3F, 0xF5, 0xA2,
    0xBB, 0xA3, 0xD4, 0xA7, 0xA5, 0xBD, 0x0C, 0xA9, 0x9C, 0x7B, 0x28, 0xDA, 0x0C, 0xC8, 0x9B, 0xF9,
    0x6D, 0x0C, 0xC7, 0x54, 0x53, 0xEE, 0xC9, 0x0E, 0xE6, 0x68, 0x73, 0xA1, 0x9E, 0x04, 0x80, 0x11,
    0xCF, 0x5A, 0xA2, 0xF8, 0x3B, 0xA2, 0x94, 0x42, 0xED, 0x50, 0x8B, 0x7B, 0x08, 0x71, 0xD9, 0x42,
    0x8F, 0x88, 0xC7, 0x98, 0xE1, 0xAF, 0x09, 0x93, 0xD8, 0x5D, 0xA2, 0x31, 0x02, 0x41, 0x00, 0xAD,
    0x13, 0x3F, 0xFC, 0xAE, 0x62, 0x0B, 0xDA, 0x25, 0x59, 0x35, 0xF1, 0xD6, 0x2F, 0x01, 0x58, 0x9E,
    0x90, 0xD5, 0xBF, 0xFC, 0xE2, 0xFA, 0x05, 0x21, 0x82, 0xCA, 0x2D, 0xCC, 0x19, 0x94, 0x4C, 0x7E,
    0xA4, 0x67, 0x03, 0x90, 0xF7, 0xE5, 0x9F, 0xBC, 0x3C, 0x5F, 0x2D, 0x99, 0x48, 0xB5, 0x07, 0x78,
    0x6B, 0xC9, 0xF3, 0x28, 0x90, 0x6C, 0x11, 0x2C, 0x7A, 0x8D, 0x90, 0x68, 0x51, 0x88, 0x5F, 0x02,
    0x40, 0x5F, 0x9D, 0x31, 0x1B, 0x32, 0x65, 0xF1, 0x50, 0x7B, 0x7E, 0x10, 0xDA, 0x8D, 0x2A, 0xF0,
    0xAE, 0x39, 0x14, 0xE1, 0xC8, 0xE4, 0x24, 0xC6, 0x04, 0x08, 0x46, 0x68, 0xDC, 0xD8, 0x53, 0x65,
    0x02, 0x27, 0x28, 0xDD, 0x9F, 0xB2, 0x8A, 0x8E, 0x94, 0xF6, 0x3E, 0x6E, 0xFF, 0x5D, 0xB8, 0x4B,
    0xAC, 0x25, 0x75, 0x5F, 0x99, 0x09, 0x56, 0xB0, 0xF7, 0x38, 0x18, 0x62, 0xDA, 0x0B, 0xD0, 0x0A,
    0x27,
];

pub const ECC_PRIVATE_KEY: [u8; 32] = [
    0x26, 0xc8, 0x82, 0x9e, 0x22, 0xe3, 0x0c, 0xa6, 0x3d, 0x29, 0xf5, 0xf7, 0x27, 0x39, 0x58, 0x47,
    0x41, 0x81, 0xf6, 0x57, 0x4f, 0xdb, 0xcb, 0x4d, 0xbb, 0xdd, 0x52, 0xff, 0x3a, 0xc0, 0xf6, 0x0d,
];

pub const ECC_PUBLIC_KEY: [u8; 65] = [
    0x04, 0x01, 0xf7, 0x69, 0xe2, 0x40, 0x3a, 0xeb, 0x0d, 0x64, 0x3e, 0x81, 0xb8, 0xda, 0x95, 0xb0,
    0x1c, 0x25, 0x80, 0xfe, 0xa3, 0xd3, 0xd0, 0x5b, 0x2f, 0xef, 0x6a, 0x31, 0x9c, 0xa9, 0xca, 0x5d,
    0xe5, 0x2b, 0x4b, 0x49, 0x2c, 0x24, 0x2c, 0xef, 0xf4, 0xf2, 0x3c, 0xef, 0xfa, 0x08, 0xa7, 0xb4,
    0xc6, 0xe0, 0xce, 0x73, 0xac, 0xd0, 0x69, 0xd4, 0xcc, 0xa8, 0xd0, 0x55, 0xee, 0x6c, 0x65, 0xb5,
    0x71,
];

fn example_modulus_1024() -> Vec<u8> {
    vec![
        153, 165, 220, 135, 89, 101, 254, 229, 28, 33, 138, 247, 20, 102, 253, 217, 247, 246, 142,
        107, 51, 40, 179, 149, 45, 117, 254, 236, 161, 109, 16, 81, 135, 72, 112, 132, 150, 175,
        128, 173, 182, 122, 227, 214, 196, 130, 54, 239, 93, 5, 203, 185, 233, 61, 159, 156, 7,
        161, 87, 48, 234, 105, 161, 108, 215, 211, 150, 168, 156, 212, 6, 63, 81, 24, 101, 72, 160,
        97, 243, 142, 86, 10, 160, 122, 8, 228, 178, 252, 35, 209, 222, 228, 16, 143, 99, 143, 146,
        241, 186, 187, 22, 209, 86, 141, 24, 159, 12, 146, 44, 111, 254, 183, 54, 229, 109, 28, 39,
        22, 141, 173, 85, 26, 58, 9, 128, 27, 57, 131,
    ]
}

#[cfg(not(feature = "cryptoauthlib-provider"))]
#[test]
fn import_rsa_key() -> Result<()> {
    let mut client = TestClient::new();
    let key_name = String::from("import_key");
    if !client.is_operation_supported(Opcode::PsaImportKey) {
        return Ok(());
    }

    client.import_rsa_public_key(key_name, KEY_DATA.to_vec())
}

#[test]
fn import_ecc_key() {
    let mut client = TestClient::new();
    let key_name = String::from("import_key_ecc");
    if !client.is_operation_supported(Opcode::PsaImportKey) {
        return;
    }

    client
        .import_ecc_public_secp_r1_ecdsa_sha256_key(key_name.clone(), ECC_PUBLIC_KEY.to_vec())
        .unwrap();

    let status = client
        .verify_with_ecdsa_sha256(key_name, vec![0xff; 32], vec![0xff; 64])
        .unwrap_err();
    assert_eq!(status, ResponseStatus::PsaErrorInvalidSignature);
}

#[cfg(not(feature = "cryptoauthlib-provider"))]
#[test]
fn create_and_import_rsa_key() -> Result<()> {
    let mut client = TestClient::new();
    let key_name = String::from("create_and_import_rsa_key");
    if !client.is_operation_supported(Opcode::PsaImportKey) {
        return Ok(());
    }

    let status;
    client.generate_rsa_sign_key(key_name.clone())?;
    status = client
        .import_rsa_public_key(key_name, KEY_DATA.to_vec())
        .expect_err("Key should have already existed");
    assert_eq!(status, ResponseStatus::PsaErrorAlreadyExists);

    Ok(())
}

#[test]
fn create_and_import_ecc_key() -> Result<()> {
    let mut client = TestClient::new();
    let key_name = String::from("create_and_import_ecc_key");
    if !client.is_operation_supported(Opcode::PsaImportKey) {
        return Ok(());
    }

    client.generate_ecc_key_pair_secpr1_ecdsa_sha256(key_name.clone())?;
    let status = client
        .import_ecc_public_secp_r1_ecdsa_sha256_key(key_name, ECC_PUBLIC_KEY.to_vec())
        .expect_err("Key should have already existed");
    assert_eq!(status, ResponseStatus::PsaErrorAlreadyExists);

    Ok(())
}

#[cfg(not(feature = "cryptoauthlib-provider"))]
#[test]
fn import_rsa_key_twice() -> Result<()> {
    let mut client = TestClient::new();
    let key_name = String::from("import_rsa_key_twice");
    if !client.is_operation_supported(Opcode::PsaImportKey) {
        return Ok(());
    }

    client.import_rsa_public_key(key_name.clone(), KEY_DATA.to_vec())?;
    let status = client
        .import_rsa_public_key(key_name, KEY_DATA.to_vec())
        .expect_err("The key with the same name has already been created.");

    assert_eq!(status, ResponseStatus::PsaErrorAlreadyExists);

    Ok(())
}

#[test]
fn import_ecc_key_twice() -> Result<()> {
    let mut client = TestClient::new();
    let key_name = String::from("import_ecc_key_twice");
    if !client.is_operation_supported(Opcode::PsaImportKey) {
        return Ok(());
    }

    client.import_ecc_public_secp_r1_ecdsa_sha256_key(key_name.clone(), ECC_PUBLIC_KEY.to_vec())?;
    let status = client
        .import_ecc_public_secp_r1_ecdsa_sha256_key(key_name, ECC_PUBLIC_KEY.to_vec())
        .expect_err("The key with the same name has already been created.");

    assert_eq!(status, ResponseStatus::PsaErrorAlreadyExists);

    Ok(())
}

#[cfg(not(feature = "cryptoauthlib-provider"))]
#[test]
fn check_format_import1() -> Result<()> {
    let mut client = TestClient::new();
    let key_name = String::from("check_format_import");
    if !client.is_operation_supported(Opcode::PsaImportKey) {
        return Ok(());
    }

    let public_key = RsaPublicKey {
        modulus: IntegerAsn1::from_bytes_be_unsigned(example_modulus_1024()),
        public_exponent: IntegerAsn1::from_bytes_be_unsigned(vec![0x01, 0x00, 0x01]),
    };

    client.import_rsa_public_key(key_name, picky_asn1_der::to_vec(&public_key).unwrap())?;

    Ok(())
}

#[cfg(not(feature = "cryptoauthlib-provider"))]
#[test]
fn check_format_import2() -> Result<()> {
    // If the bits field of the key attributes is zero, the operation should still work.
    // The size of the key is always taken from the data parameter.
    let mut client = TestClient::new();
    let key_name = String::from("check_format_import2");
    if !client.is_operation_supported(Opcode::PsaImportKey) {
        return Ok(());
    }

    let public_key = RsaPublicKey {
        modulus: IntegerAsn1::from_bytes_be_unsigned(example_modulus_1024()),
        public_exponent: IntegerAsn1::from_bytes_be_unsigned(vec![0x01, 0x00, 0x01]),
    };
    let mut usage_flags: UsageFlags = Default::default();
    let _ = usage_flags.set_verify_hash().set_verify_message();
    let attributes = Attributes {
        lifetime: Lifetime::Persistent,
        key_type: Type::RsaPublicKey,
        bits: 0,
        policy: Policy {
            usage_flags,
            permitted_algorithms: Algorithm::AsymmetricSignature(
                AsymmetricSignature::RsaPkcs1v15Sign {
                    hash_alg: Hash::Sha256.into(),
                },
            ),
        },
    };

    client.import_key(
        key_name,
        attributes,
        picky_asn1_der::to_vec(&public_key).unwrap(),
    )?;

    Ok(())
}

#[cfg(not(feature = "cryptoauthlib-provider"))]
#[test]
fn check_format_import3() -> Result<()> {
    // If the bits field of the key attributes is different that the size of the key parsed
    // from the data parameter, the operation should fail.
    let mut client = TestClient::new();
    let key_name = String::from("check_format_import3");
    if !client.is_operation_supported(Opcode::PsaImportKey) {
        return Ok(());
    }

    let public_key = RsaPublicKey {
        modulus: IntegerAsn1::from_bytes_be_unsigned(vec![0xDE; 1024]),
        public_exponent: IntegerAsn1::from_bytes_be_unsigned(vec![0x01, 0x00, 0x01]),
    };
    let mut usage_flags: UsageFlags = Default::default();
    let _ = usage_flags.set_verify_hash().set_verify_message();
    let attributes = Attributes {
        lifetime: Lifetime::Persistent,
        key_type: Type::RsaPublicKey,
        bits: 1023,
        policy: Policy {
            usage_flags,
            permitted_algorithms: Algorithm::AsymmetricSignature(
                AsymmetricSignature::RsaPkcs1v15Sign {
                    hash_alg: Hash::Sha256.into(),
                },
            ),
        },
    };

    let status = client
        .import_key(
            key_name,
            attributes,
            picky_asn1_der::to_vec(&public_key).unwrap(),
        )
        .unwrap_err();

    assert_eq!(status, ResponseStatus::PsaErrorInvalidArgument);

    Ok(())
}

#[cfg(not(feature = "pkcs11-provider"))]
#[test]
fn check_format_import_ecc() -> Result<()> {
    // If the bits field of the key attributes is zero, the operation should still work.
    // The size of the key is always taken from the data parameter.
    let mut client = TestClient::new();
    let key_name = String::from("check_format_import_ecc");
    if !client.is_operation_supported(Opcode::PsaImportKey) {
        return Ok(());
    }

    let attributes = Attributes {
        lifetime: Lifetime::Persistent,
        key_type: Type::EccPublicKey {
            curve_family: EccFamily::SecpR1,
        },
        bits: 0,
        policy: Policy {
            usage_flags: UsageFlags {
                sign_hash: false,
                verify_hash: true,
                sign_message: false,
                verify_message: true,
                export: false,
                encrypt: false,
                decrypt: false,
                cache: false,
                copy: false,
                derive: false,
            },
            permitted_algorithms: Algorithm::AsymmetricSignature(AsymmetricSignature::Ecdsa {
                hash_alg: Hash::Sha256.into(),
            }),
        },
    };

    client.import_key(key_name, attributes, ECC_PUBLIC_KEY.to_vec())?;

    Ok(())
}

#[cfg(not(feature = "pkcs11-provider"))]
#[test]
fn check_format_import_ecc2() -> Result<()> {
    // If the bits field of the key attributes is different that the size of the key parsed
    // from the data parameter, the operation should fail.
    let mut client = TestClient::new();
    let key_name = String::from("check_format_import_ecc2");
    if !client.is_operation_supported(Opcode::PsaImportKey) {
        return Ok(());
    }

    let attributes = Attributes {
        lifetime: Lifetime::Persistent,
        key_type: Type::EccPublicKey {
            curve_family: EccFamily::SecpR1,
        },
        bits: 224,
        policy: Policy {
            usage_flags: UsageFlags {
                sign_hash: false,
                verify_hash: true,
                sign_message: false,
                verify_message: true,
                export: false,
                encrypt: false,
                decrypt: false,
                cache: false,
                copy: false,
                derive: false,
            },
            permitted_algorithms: Algorithm::AsymmetricSignature(AsymmetricSignature::Ecdsa {
                hash_alg: Hash::Sha256.into(),
            }),
        },
    };

    let status = client
        .import_key(key_name, attributes, ECC_PUBLIC_KEY.to_vec())
        .unwrap_err();

    assert_eq!(status, ResponseStatus::PsaErrorInvalidArgument);
    Ok(())
}

#[cfg(not(feature = "cryptoauthlib-provider"))]
#[test]
fn failed_imported_key_should_be_removed() -> Result<()> {
    let mut client = TestClient::new();
    let key_name = String::from("failed_imported_key_should_be_removed_notpm");
    if !client.is_operation_supported(Opcode::PsaImportKey) {
        return Ok(());
    }
    #[cfg(not(feature = "cryptoauthlib-provider"))]
    let public_key = RsaPublicKey {
        modulus: IntegerAsn1::from_bytes_be_unsigned(example_modulus_1024()),
        public_exponent: IntegerAsn1::from_bytes_be_unsigned(vec![0x01, 0x00, 0x01]),
    };
    let mut usage_flags: UsageFlags = Default::default();
    let _ = usage_flags.set_verify_hash().set_verify_message();
    let attributes = Attributes {
        lifetime: Lifetime::Persistent,
        // Not supported
        key_type: Type::Aes,
        bits: 1024,
        policy: Policy {
            usage_flags,
            permitted_algorithms: Algorithm::AsymmetricSignature(
                AsymmetricSignature::RsaPkcs1v15Sign {
                    hash_alg: Hash::Sha256.into(),
                },
            ),
        },
    };

    let _ = client
        .import_key(key_name.clone(), attributes, Vec::new())
        .unwrap_err();
    // Should succeed because key would have been destroyed.
    client.import_rsa_public_key(key_name, picky_asn1_der::to_vec(&public_key).unwrap())?;

    Ok(())
}

<<<<<<< HEAD
#[cfg(feature = "tpm-provider")]
#[test]
fn import_key_pair() {
    let mut client = TestClient::new();
    let key_name = String::from("failed_imported_key_should_be_removed");
    let mut usage_flags: UsageFlags = Default::default();
    let _ = usage_flags.set_sign_hash().set_sign_message().set_verify_hash().set_verify_message();
    client
        .import_key(
            key_name,
            Attributes {
                lifetime: Lifetime::Persistent,
                key_type: Type::RsaKeyPair,
                bits: 1024,
                policy: Policy {
                    usage_flags,
                    permitted_algorithms: Algorithm::AsymmetricSignature(
                        AsymmetricSignature::RsaPkcs1v15Sign {
                            hash_alg: Hash::Sha256.into(),
                        },
                    ),
                },
            },
            KEY_PAIR_DATA.to_vec(),
        )
        .unwrap();
}
=======
// #[cfg(feature = "tpm-provider")]
// #[test]
// fn import_key_pair() {
//     let mut client = TestClient::new();
//     let key_name = String::from("failed_imported_key_should_be_removed");

//     client
//         .import_key(
//             key_name,
//             Attributes {
//                 lifetime: Lifetime::Persistent,
//                 key_type: Type::RsaKeyPair,
//                 bits: 1024,
//                 policy: Policy {
//                     usage_flags: UsageFlags {
//                         export: false,
//                         copy: false,
//                         cache: false,
//                         encrypt: false,
//                         decrypt: false,
//                         sign_message: true,
//                         sign_hash: true,
//                         verify_message: true,
//                         verify_hash: true,
//                         derive: false,
//                     },
//                     permitted_algorithms: Algorithm::AsymmetricSignature(
//                         AsymmetricSignature::RsaPkcs1v15Sign {
//                             hash_alg: Hash::Sha256.into(),
//                         },
//                     ),
//                 },
//             },
//             KEY_PAIR_DATA.to_vec(),
//         )
//         .unwrap();
// }
>>>>>>> 0adbbcad

#[cfg(any(feature = "mbed-crypto-provider", feature = "cryptoauthlib-provider"))]
#[test]
fn import_ecc_private_key() {
    let mut client = TestClient::new();
    let key_name = String::from("import_ecc_private_key");
    if !client.is_operation_supported(Opcode::PsaImportKey) {
        return;
    }

    client
        .import_ecc_key_pair_secpr1_ecdsa_sha256(key_name, ECC_PRIVATE_KEY.to_vec())
        .unwrap();
}<|MERGE_RESOLUTION|>--- conflicted
+++ resolved
@@ -417,7 +417,6 @@
     Ok(())
 }
 
-<<<<<<< HEAD
 #[cfg(feature = "tpm-provider")]
 #[test]
 fn import_key_pair() {
@@ -445,45 +444,6 @@
         )
         .unwrap();
 }
-=======
-// #[cfg(feature = "tpm-provider")]
-// #[test]
-// fn import_key_pair() {
-//     let mut client = TestClient::new();
-//     let key_name = String::from("failed_imported_key_should_be_removed");
-
-//     client
-//         .import_key(
-//             key_name,
-//             Attributes {
-//                 lifetime: Lifetime::Persistent,
-//                 key_type: Type::RsaKeyPair,
-//                 bits: 1024,
-//                 policy: Policy {
-//                     usage_flags: UsageFlags {
-//                         export: false,
-//                         copy: false,
-//                         cache: false,
-//                         encrypt: false,
-//                         decrypt: false,
-//                         sign_message: true,
-//                         sign_hash: true,
-//                         verify_message: true,
-//                         verify_hash: true,
-//                         derive: false,
-//                     },
-//                     permitted_algorithms: Algorithm::AsymmetricSignature(
-//                         AsymmetricSignature::RsaPkcs1v15Sign {
-//                             hash_alg: Hash::Sha256.into(),
-//                         },
-//                     ),
-//                 },
-//             },
-//             KEY_PAIR_DATA.to_vec(),
-//         )
-//         .unwrap();
-// }
->>>>>>> 0adbbcad
 
 #[cfg(any(feature = "mbed-crypto-provider", feature = "cryptoauthlib-provider"))]
 #[test]
